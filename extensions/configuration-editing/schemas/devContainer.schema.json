--- conflicted
+++ resolved
@@ -58,13 +58,10 @@
 				"workspaceFolder": {
 					"type": "string",
 					"description": "The path of the workspace folder inside the container."
-<<<<<<< HEAD
-=======
 				},
 				"workspaceMount": {
 					"type": "string",
 					"description": "The --mount parameter for docker run. The default is to mount the project folder at /workspaces/$project."
->>>>>>> 9bcd0028
 				}
 			}
 		},
